--- conflicted
+++ resolved
@@ -258,10 +258,9 @@
         event_callback: Optional[str] = None,
         blocked_resources: Optional[Iterable['resources_lib.Resources']] = None,
         # Internal use only.
-<<<<<<< HEAD
-        file_mounts_mapping: Optional[Dict[str, str]] = None,
-        volume_mounts: Optional[List[volume_lib.VolumeMount]] = None,
-        metadata: Optional[Dict[str, Any]] = None,
+        _file_mounts_mapping: Optional[Dict[str, str]] = None,
+        _volume_mounts: Optional[List[volume_lib.VolumeMount]] = None,
+        _metadata: Optional[Dict[str, Any]] = None,
         require_prelaunch_setup: bool = False,
         # Internal use (setup only).
         file_mounts_config: Optional[Dict[str, Any]] = None,
@@ -271,12 +270,6 @@
         output_config: Optional[Dict[str, Any]] = None,
         resources_config: Optional[Dict[str, Any]] = None,
         volume_mounts_config: Optional[Dict[str, Any]] = None,
-        # Internal use only.
-=======
-        _file_mounts_mapping: Optional[Dict[str, str]] = None,
-        _volume_mounts: Optional[List[volume_lib.VolumeMount]] = None,
-        _metadata: Optional[Dict[str, Any]] = None,
->>>>>>> 4e70daec
         _user_specified_yaml: Optional[str] = None,
     ):
         """Initializes a Task.
@@ -793,118 +786,6 @@
                         f'To set it to be empty, use an empty string ({k}: "" '
                         f'in task YAML or --secret {k}="" in CLI).')
 
-<<<<<<< HEAD
-=======
-        # Fill in any Task.envs into file_mounts (src/dst paths, storage
-        # name/source).
-        env_vars = config.get('envs', {})
-        secrets = config.get('secrets', {})
-        env_and_secrets = env_vars.copy()
-        env_and_secrets.update(secrets)
-        if config.get('file_mounts') is not None:
-            config['file_mounts'] = _fill_in_env_vars(config['file_mounts'],
-                                                      env_and_secrets)
-
-        # Fill in any Task.envs into service (e.g. MODEL_NAME).
-        if config.get('service') is not None:
-            config['service'] = _fill_in_env_vars(config['service'],
-                                                  env_and_secrets)
-
-        # Fill in any Task.envs into workdir
-        if config.get('workdir') is not None:
-            config['workdir'] = _fill_in_env_vars(config['workdir'],
-                                                  env_and_secrets)
-
-        task = Task(
-            config.pop('name', None),
-            run=config.pop('run', None),
-            workdir=config.pop('workdir', None),
-            setup=config.pop('setup', None),
-            num_nodes=config.pop('num_nodes', None),
-            envs=config.pop('envs', None),
-            secrets=config.pop('secrets', None),
-            volumes=config.pop('volumes', None),
-            event_callback=config.pop('event_callback', None),
-            _file_mounts_mapping=config.pop('file_mounts_mapping', None),
-            _metadata=config.pop('_metadata', None),
-            _user_specified_yaml=user_specified_yaml,
-        )
-
-        # Create lists to store storage objects inlined in file_mounts.
-        # These are retained in dicts in the YAML schema and later parsed to
-        # storage objects with the storage/storage_mount objects.
-        fm_storages = []
-        file_mounts = config.pop('file_mounts', None)
-        volumes = []
-        if file_mounts is not None:
-            copy_mounts = {}
-            for dst_path, src in file_mounts.items():
-                # Check if it is str path
-                if isinstance(src, str):
-                    copy_mounts[dst_path] = src
-                # If the src is not a str path, it is likely a dict. Try to
-                # parse storage object.
-                elif isinstance(src, dict):
-                    if (src.get('store') ==
-                            storage_lib.StoreType.VOLUME.value.lower()):
-                        # Build the volumes config for resources.
-                        volume_config = {
-                            'path': dst_path,
-                        }
-                        if src.get('name'):
-                            volume_config['name'] = src.get('name')
-                        persistent = src.get('persistent', False)
-                        volume_config['auto_delete'] = not persistent
-                        volume_config_detail = src.get('config', {})
-                        volume_config.update(volume_config_detail)
-                        volumes.append(volume_config)
-                        source_path = src.get('source')
-                        if source_path:
-                            # For volume, copy the source path to the
-                            # data directory of the volume mount point.
-                            copy_mounts[
-                                f'{dst_path.rstrip("/")}/data'] = source_path
-                    else:
-                        fm_storages.append((dst_path, src))
-                else:
-                    with ux_utils.print_exception_no_traceback():
-                        raise ValueError(f'Unable to parse file_mount '
-                                         f'{dst_path}:{src}')
-            task.set_file_mounts(copy_mounts)
-
-        task_storage_mounts: Dict[str, storage_lib.Storage] = {}
-        all_storages = fm_storages
-        for storage in all_storages:
-            mount_path = storage[0]
-            assert mount_path, 'Storage mount path cannot be empty.'
-            try:
-                storage_obj = storage_lib.Storage.from_yaml_config(storage[1])
-            except exceptions.StorageSourceError as e:
-                # Patch the error message to include the mount path, if included
-                e.args = (e.args[0].replace('<destination_path>',
-                                            mount_path),) + e.args[1:]
-                raise e
-            task_storage_mounts[mount_path] = storage_obj
-        task.set_storage_mounts(task_storage_mounts)
-
-        if config.get('inputs') is not None:
-            inputs_dict = config.pop('inputs')
-            assert len(inputs_dict) == 1, 'Only one input is allowed.'
-            inputs = list(inputs_dict.keys())[0]
-            estimated_size_gigabytes = list(inputs_dict.values())[0]
-            # TODO: allow option to say (or detect) no download/egress cost.
-            task.set_inputs(inputs=inputs,
-                            estimated_size_gigabytes=estimated_size_gigabytes)
-
-        if config.get('outputs') is not None:
-            outputs_dict = config.pop('outputs')
-            assert len(outputs_dict) == 1, 'Only one output is allowed.'
-            outputs = list(outputs_dict.keys())[0]
-            estimated_size_gigabytes = list(outputs_dict.values())[0]
-            task.set_outputs(outputs=outputs,
-                             estimated_size_gigabytes=estimated_size_gigabytes)
-
->>>>>>> 4e70daec
         # Experimental configs.
         experimental_configs = config.pop('experimental', None)
 
@@ -954,9 +835,9 @@
             envs=config.pop('envs', None),
             secrets=config.pop('secrets', None),
             event_callback=config.pop('event_callback', None),
-            file_mounts_mapping=config.pop('file_mounts_mapping', None),
+            _file_mounts_mapping=config.pop('file_mounts_mapping', None),
             volumes=config.pop('volumes', None),
-            metadata=config.pop('_metadata', None),
+            _metadata=config.pop('_metadata', None),
             require_prelaunch_setup=True,
             file_mounts_config=config.pop('file_mounts', None),
             service_config=config.pop('service', None),
